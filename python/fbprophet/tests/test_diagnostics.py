# Copyright (c) 2017-present, Facebook, Inc.
# All rights reserved.
#
# This source code is licensed under the BSD-style license found in the
# LICENSE file in the root directory of this source tree. An additional grant
# of patent rights can be found in the PATENTS file in the same directory.

from __future__ import absolute_import
from __future__ import division
from __future__ import print_function
from __future__ import unicode_literals

import itertools
import os
from unittest import TestCase

import numpy as np
import pandas as pd

from fbprophet import Prophet
from fbprophet import diagnostics

DATA_all = pd.read_csv(
    os.path.join(os.path.dirname(__file__), 'data.csv'), parse_dates=['ds']
)
DATA = DATA_all.head(100)


class TestDiagnostics(TestCase):

    def __init__(self, *args, **kwargs):
        super(TestDiagnostics, self).__init__(*args, **kwargs)
        # Use first 100 record in data.csv
        self.__df = DATA

    def test_cross_validation(self):
        m = Prophet()
        m.fit(self.__df)
        # Calculate the number of cutoff points(k)
        horizon = pd.Timedelta('4 days')
        period = pd.Timedelta('10 days')
        initial = pd.Timedelta('115 days')
        df_cv = diagnostics.cross_validation(
            m, horizon='4 days', period='10 days', initial='115 days')
        self.assertEqual(len(np.unique(df_cv['cutoff'])), 3)
        self.assertEqual(max(df_cv['ds'] - df_cv['cutoff']), horizon)
        self.assertTrue(min(df_cv['cutoff']) >= min(self.__df['ds']) + initial)
        dc = df_cv['cutoff'].diff()
        dc = dc[dc > pd.Timedelta(0)].min()
        self.assertTrue(dc >= period)
        self.assertTrue((df_cv['cutoff'] < df_cv['ds']).all())
        # Each y in df_cv and self.__df with same ds should be equal
        df_merged = pd.merge(df_cv, self.__df, 'left', on='ds')
        self.assertAlmostEqual(
            np.sum((df_merged['y_x'] - df_merged['y_y']) ** 2), 0.0)
        df_cv = diagnostics.cross_validation(
            m, horizon='4 days', period='10 days', initial='135 days')
        self.assertEqual(len(np.unique(df_cv['cutoff'])), 1)
        with self.assertRaises(ValueError):
            diagnostics.cross_validation(
                m, horizon='10 days', period='10 days', initial='140 days')

    def test_cross_validation_logistic(self):
        df = self.__df.copy()
        df['cap'] = 40
        m = Prophet(growth='logistic').fit(df)
        df_cv = diagnostics.cross_validation(
            m, horizon='1 days', period='1 days', initial='140 days')
        self.assertEqual(len(np.unique(df_cv['cutoff'])), 2)
        self.assertTrue((df_cv['cutoff'] < df_cv['ds']).all())
        df_merged = pd.merge(df_cv, self.__df, 'left', on='ds')
        self.assertAlmostEqual(
            np.sum((df_merged['y_x'] - df_merged['y_y']) ** 2), 0.0)

<<<<<<< HEAD
    def test_simulated_historical_forecasts_extra_regressors(self):
        m = Prophet()
        m.add_seasonality(name='monthly', period=30.5, fourier_order=5)
        m.add_regressor('extra')
        df = self.__df.copy()
        df['cap'] = 40
        df['extra'] = range(df.shape[0])
        m.fit(df)
        df_shf = diagnostics.simulated_historical_forecasts(
            m, horizon='3 days', k=2, period='3 days')
        # All cutoff dates should be less than ds dates
        self.assertTrue((df_shf['cutoff'] < df_shf['ds']).all())
        # The unique size of output cutoff should be equal to 'k'
        self.assertEqual(len(np.unique(df_shf['cutoff'])), 2)
        # Each y in df_shf and self.__df with same ds should be equal
        df_merged = pd.merge(df_shf, df, 'left', on='ds')
        self.assertAlmostEqual(
            np.sum((df_merged['y_x'] - df_merged['y_y']) ** 2), 0.0)

    def test_simulated_historical_forecasts_default_value_check(self):
        m = Prophet()
        m.fit(self.__df)
        # Default value of period should be equal to 0.5 * horizon
        df_shf1 = diagnostics.simulated_historical_forecasts(
            m, horizon='10 days', k=1)
        df_shf2 = diagnostics.simulated_historical_forecasts(
            m, horizon='10 days', k=1, period='5 days')
        self.assertAlmostEqual(
            ((df_shf1['y'] - df_shf2['y']) ** 2).sum(), 0.0)
        self.assertAlmostEqual(
            ((df_shf1['yhat'] - df_shf2['yhat']) ** 2).sum(), 0.0)

    def test_cross_validation(self):
=======
    def test_cross_validation_extra_regressors(self):
        df = self.__df.copy()
        df['extra'] = range(df.shape[0])
>>>>>>> bd2542e7
        m = Prophet()
        m.add_seasonality(name='monthly', period=30.5, fourier_order=5)
        m.add_regressor('extra')
        m.fit(df)
        df_cv = diagnostics.cross_validation(
            m, horizon='4 days', period='4 days', initial='135 days')
        self.assertEqual(len(np.unique(df_cv['cutoff'])), 2)
        period = pd.Timedelta('4 days')
        dc = df_cv['cutoff'].diff()
        dc = dc[dc > pd.Timedelta(0)].min()
        self.assertTrue(dc >= period)
        self.assertTrue((df_cv['cutoff'] < df_cv['ds']).all())
        df_merged = pd.merge(df_cv, self.__df, 'left', on='ds')
        self.assertAlmostEqual(
            np.sum((df_merged['y_x'] - df_merged['y_y']) ** 2), 0.0)

    def test_cross_validation_default_value_check(self):
        m = Prophet()
        m.fit(self.__df)
        # Default value of initial should be equal to 3 * horizon
        df_cv1 = diagnostics.cross_validation(
            m, horizon='32 days', period='10 days')
        df_cv2 = diagnostics.cross_validation(
            m, horizon='32 days', period='10 days', initial='96 days')
        self.assertAlmostEqual(
            ((df_cv1['y'] - df_cv2['y']) ** 2).sum(), 0.0)
        self.assertAlmostEqual(
            ((df_cv1['yhat'] - df_cv2['yhat']) ** 2).sum(), 0.0)

    def test_performance_metrics(self):
        m = Prophet()
        m.fit(self.__df)
        df_cv = diagnostics.cross_validation(
            m, horizon='4 days', period='10 days', initial='90 days')
        # Aggregation level none
        df_none = diagnostics.performance_metrics(df_cv, rolling_window=0)
        self.assertEqual(
            set(df_none.columns),
            {'horizon', 'coverage', 'mae', 'mape', 'mse', 'rmse'},
        )
        self.assertEqual(df_none.shape[0], 16)
        # Aggregation level 0.2
        df_horizon = diagnostics.performance_metrics(df_cv, rolling_window=0.2)
        self.assertEqual(len(df_horizon['horizon'].unique()), 4)
        self.assertEqual(df_horizon.shape[0], 14)
        # Aggregation level all
        df_all = diagnostics.performance_metrics(df_cv, rolling_window=1)
        self.assertEqual(df_all.shape[0], 1)
        for metric in ['mse', 'mape', 'mae', 'coverage']:
            self.assertEqual(df_all[metric].values[0], df_none[metric].mean())
        # Custom list of metrics
        df_horizon = diagnostics.performance_metrics(
            df_cv, metrics=['coverage', 'mse'],
        )
        self.assertEqual(
            set(df_horizon.columns),
            {'coverage', 'mse', 'horizon'},
        )

    def test_copy(self):
        df = DATA_all.copy()
        df['cap'] = 200.
        df['binary_feature'] = [0] * 255 + [1] * 255
        # These values are created except for its default values
        holiday = pd.DataFrame(
            {'ds': pd.to_datetime(['2016-12-25']), 'holiday': ['x']})
        products = itertools.product(
            ['linear', 'logistic'],  # growth
            [None, pd.to_datetime(['2016-12-25'])],  # changepoints
            [3],  # n_changepoints
            [0.9],  # changepoint_range
            [True, False],  # yearly_seasonality
            [True, False],  # weekly_seasonality
            [True, False],  # daily_seasonality
            [None, holiday],  # holidays
            ['additive', 'multiplicative'],  # seasonality_mode
            [1.1],  # seasonality_prior_scale
            [1.1],  # holidays_prior_scale
            [0.1],  # changepoint_prior_scale
            [100],  # mcmc_samples
            [0.9],  # interval_width
            [200]  # uncertainty_samples
        )
        # Values should be copied correctly
        for product in products:
            m1 = Prophet(*product)
            m1.history = m1.setup_dataframe(
                df.copy(), initialize_scales=True)
            m1.set_auto_seasonalities()
            m2 = diagnostics.prophet_copy(m1)
            self.assertEqual(m1.growth, m2.growth)
            self.assertEqual(m1.n_changepoints, m2.n_changepoints)
            self.assertEqual(m1.changepoint_range, m2.changepoint_range)
            self.assertEqual(m1.changepoints, m2.changepoints)
            self.assertEqual(False, m2.yearly_seasonality)
            self.assertEqual(False, m2.weekly_seasonality)
            self.assertEqual(False, m2.daily_seasonality)
            self.assertEqual(
                m1.yearly_seasonality, 'yearly' in m2.seasonalities)
            self.assertEqual(
                m1.weekly_seasonality, 'weekly' in m2.seasonalities)
            self.assertEqual(
                m1.daily_seasonality, 'daily' in m2.seasonalities)
            if m1.holidays is None:
                self.assertEqual(m1.holidays, m2.holidays)
            else:
                self.assertTrue((m1.holidays == m2.holidays).values.all())
            self.assertEqual(m1.seasonality_mode, m2.seasonality_mode)
            self.assertEqual(m1.seasonality_prior_scale, m2.seasonality_prior_scale)
            self.assertEqual(m1.changepoint_prior_scale, m2.changepoint_prior_scale)
            self.assertEqual(m1.holidays_prior_scale, m2.holidays_prior_scale)
            self.assertEqual(m1.mcmc_samples, m2.mcmc_samples)
            self.assertEqual(m1.interval_width, m2.interval_width)
            self.assertEqual(m1.uncertainty_samples, m2.uncertainty_samples)

        # Check for cutoff and custom seasonality and extra regressors
        changepoints = pd.date_range('2012-06-15', '2012-09-15')
        cutoff = pd.Timestamp('2012-07-25')
        m1 = Prophet(changepoints=changepoints)
        m1.add_seasonality('custom', 10, 5)
        m1.add_regressor('binary_feature')
        m1.fit(df)
        m2 = diagnostics.prophet_copy(m1, cutoff=cutoff)
        changepoints = changepoints[changepoints <= cutoff]
        self.assertTrue((changepoints == m2.changepoints).all())
        self.assertTrue('custom' in m2.seasonalities)
        self.assertTrue('binary_feature' in m2.extra_regressors)<|MERGE_RESOLUTION|>--- conflicted
+++ resolved
@@ -72,45 +72,9 @@
         self.assertAlmostEqual(
             np.sum((df_merged['y_x'] - df_merged['y_y']) ** 2), 0.0)
 
-<<<<<<< HEAD
-    def test_simulated_historical_forecasts_extra_regressors(self):
-        m = Prophet()
-        m.add_seasonality(name='monthly', period=30.5, fourier_order=5)
-        m.add_regressor('extra')
-        df = self.__df.copy()
-        df['cap'] = 40
-        df['extra'] = range(df.shape[0])
-        m.fit(df)
-        df_shf = diagnostics.simulated_historical_forecasts(
-            m, horizon='3 days', k=2, period='3 days')
-        # All cutoff dates should be less than ds dates
-        self.assertTrue((df_shf['cutoff'] < df_shf['ds']).all())
-        # The unique size of output cutoff should be equal to 'k'
-        self.assertEqual(len(np.unique(df_shf['cutoff'])), 2)
-        # Each y in df_shf and self.__df with same ds should be equal
-        df_merged = pd.merge(df_shf, df, 'left', on='ds')
-        self.assertAlmostEqual(
-            np.sum((df_merged['y_x'] - df_merged['y_y']) ** 2), 0.0)
-
-    def test_simulated_historical_forecasts_default_value_check(self):
-        m = Prophet()
-        m.fit(self.__df)
-        # Default value of period should be equal to 0.5 * horizon
-        df_shf1 = diagnostics.simulated_historical_forecasts(
-            m, horizon='10 days', k=1)
-        df_shf2 = diagnostics.simulated_historical_forecasts(
-            m, horizon='10 days', k=1, period='5 days')
-        self.assertAlmostEqual(
-            ((df_shf1['y'] - df_shf2['y']) ** 2).sum(), 0.0)
-        self.assertAlmostEqual(
-            ((df_shf1['yhat'] - df_shf2['yhat']) ** 2).sum(), 0.0)
-
-    def test_cross_validation(self):
-=======
     def test_cross_validation_extra_regressors(self):
         df = self.__df.copy()
         df['extra'] = range(df.shape[0])
->>>>>>> bd2542e7
         m = Prophet()
         m.add_seasonality(name='monthly', period=30.5, fourier_order=5)
         m.add_regressor('extra')
